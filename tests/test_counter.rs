#[macro_use]
extern crate exonum;
<<<<<<< HEAD
#[macro_use]
extern crate exonum_harness;
=======
extern crate exonum_testkit;
>>>>>>> 70b1967e
extern crate serde;
#[macro_use]
extern crate serde_derive;
extern crate serde_json;

use exonum::blockchain::Service;
use exonum::crypto::{self, HexValue, PublicKey};
use exonum::helpers::Height;
use exonum::messages::Message;
use exonum_testkit::{TestHarness, HarnessApi, ApiKind, ComparableSnapshot};

mod counter {
    //! Sample counter service.

    extern crate bodyparser;
    extern crate iron;
    extern crate router;

    use exonum::blockchain::{Blockchain, ApiContext, Service, Transaction};
    use exonum::messages::{RawTransaction, FromRaw, Message};
    use exonum::node::{ApiSender, TransactionSend};
    use exonum::storage::{Fork, Snapshot, Entry};
    use exonum::crypto::{PublicKey, Hash};
    use exonum::encoding;
    use exonum::api::{Api, ApiError};
    use self::iron::Handler;
    use self::iron::prelude::*;
    use self::router::Router;
    use serde_json;

    const SERVICE_ID: u16 = 1;
    const TX_INCREMENT_ID: u16 = 1;

    // "correct horse battery staple" brainwallet pubkey in Ed25519 with SHA-256 digest
    pub const ADMIN_KEY: &'static str = "506f27b1b4c2403f2602d663a059b026\
                                         2afd6a5bcda95a08dd96a4614a89f1b0";

    // // // // Schema // // // //

    pub struct CounterSchema<T> {
        view: T,
    }

    impl<T: AsRef<Snapshot>> CounterSchema<T> {
        pub fn new(view: T) -> Self {
            CounterSchema { view }
        }

        fn entry(&self) -> Entry<&Snapshot, u64> {
            Entry::new("counter.count", self.view.as_ref())
        }

        pub fn count(&self) -> Option<u64> {
            self.entry().get()
        }
    }

    impl<'a> CounterSchema<&'a mut Fork> {
        fn entry_mut(&mut self) -> Entry<&mut Fork, u64> {
            Entry::new("counter.count", self.view)
        }

        fn inc_count(&mut self, inc: u64) -> u64 {
            let count = self.count().unwrap_or(0) + inc;
            self.entry_mut().set(count);
            count
        }

        fn set_count(&mut self, count: u64) {
            self.entry_mut().set(count);
        }
    }

    // // // // Transactions // // // //

    message! {
        struct TxIncrement {
            const TYPE = SERVICE_ID;
            const ID = TX_INCREMENT_ID;
            const SIZE = 40;

            field author: &PublicKey [0 => 32]
            field by: u64 [32 => 40]
        }
    }

    impl Transaction for TxIncrement {
        fn verify(&self) -> bool {
            self.verify_signature(self.author())
        }

        fn execute(&self, fork: &mut Fork) {
            let mut schema = CounterSchema::new(fork);
            schema.inc_count(self.by());
        }

        fn info(&self) -> serde_json::Value {
            serde_json::to_value(self).expect("Cannot serialize transaction to JSON")
        }
    }

    message! {
        struct TxReset {
            const TYPE = SERVICE_ID;
            const ID = TX_INCREMENT_ID;
            const SIZE = 32;

            field author: &PublicKey [0 => 32]
        }
    }

    impl TxReset {
        pub fn verify_author(&self) -> bool {
            use exonum::crypto::HexValue;
            *self.author() == PublicKey::from_hex(ADMIN_KEY).unwrap()
        }
    }

    impl Transaction for TxReset {
        fn verify(&self) -> bool {
            self.verify_author() && self.verify_signature(self.author())
        }

        fn execute(&self, fork: &mut Fork) {
            let mut schema = CounterSchema::new(fork);
            schema.set_count(0);
        }
    }

    // // // // API // // // //

    #[derive(Serialize, Deserialize)]
    pub struct TransactionResponse {
        pub tx_hash: Hash,
    }

    #[derive(Clone)]
    struct CounterApi {
        channel: ApiSender,
        blockchain: Blockchain,
    }

    impl CounterApi {
        fn increment(&self, req: &mut Request) -> IronResult<Response> {
            match req.get::<bodyparser::Struct<TxIncrement>>() {
                Ok(Some(transaction)) => {
                    let transaction: Box<Transaction> = Box::new(transaction);
                    let tx_hash = transaction.hash();
                    self.channel.send(transaction).map_err(ApiError::from)?;
                    let json = TransactionResponse { tx_hash };
                    self.ok_response(&serde_json::to_value(&json).unwrap())
                }
                Ok(None) => Err(ApiError::IncorrectRequest("Empty request body".into()))?,
                Err(e) => Err(ApiError::IncorrectRequest(Box::new(e)))?,
            }
        }

        fn count(&self) -> Option<u64> {
            let view = self.blockchain.snapshot();
            let schema = CounterSchema::new(&view);
            schema.count()
        }

        fn get_count(&self, _: &mut Request) -> IronResult<Response> {
            let count = self.count().unwrap_or(0);
            self.ok_response(&serde_json::to_value(count).unwrap())
        }

        fn reset(&self, req: &mut Request) -> IronResult<Response> {
            match req.get::<bodyparser::Struct<TxReset>>() {
                Ok(Some(transaction)) => {
                    let transaction: Box<Transaction> = Box::new(transaction);
                    let tx_hash = transaction.hash();
                    self.channel.send(transaction).map_err(ApiError::from)?;
                    let json = TransactionResponse { tx_hash };
                    self.ok_response(&serde_json::to_value(&json).unwrap())
                }
                Ok(None) => Err(ApiError::IncorrectRequest("Empty request body".into()))?,
                Err(e) => Err(ApiError::IncorrectRequest(Box::new(e)))?,
            }
        }

        fn wire_private(&self, router: &mut Router) {
            let self_ = self.clone();
            let reset = move |req: &mut Request| self_.reset(req);
            router.post("/reset", reset, "reset");
        }
    }

    impl Api for CounterApi {
        fn wire(&self, router: &mut Router) {
            let self_ = self.clone();
            let increment = move |req: &mut Request| self_.increment(req);
            router.post("/count", increment, "increment");

            let self_ = self.clone();
            let get_count = move |req: &mut Request| self_.get_count(req);
            router.get("/count", get_count, "get_count");
        }
    }

    // // // // Service // // // //

    pub struct CounterService;

    impl Service for CounterService {
        fn service_name(&self) -> &'static str {
            "counter"
        }

        fn service_id(&self) -> u16 {
            SERVICE_ID
        }

        /// Implement a method to deserialize transactions coming to the node.
        fn tx_from_raw(&self, raw: RawTransaction) -> Result<Box<Transaction>, encoding::Error> {
            let trans: Box<Transaction> = match raw.message_type() {
                TX_INCREMENT_ID => Box::new(TxIncrement::from_raw(raw)?),
                _ => {
                    return Err(encoding::Error::IncorrectMessageType {
                        message_type: raw.message_type(),
                    });
                }
            };
            Ok(trans)
        }

        /// Create a REST `Handler` to process web requests to the node.
        fn public_api_handler(&self, ctx: &ApiContext) -> Option<Box<Handler>> {
            let mut router = Router::new();
            let api = CounterApi {
                channel: ctx.node_channel().clone(),
                blockchain: ctx.blockchain().clone(),
            };
            api.wire(&mut router);
            Some(Box::new(router))
        }

        fn private_api_handler(&self, ctx: &ApiContext) -> Option<Box<Handler>> {
            let mut router = Router::new();
            let api = CounterApi {
                channel: ctx.node_channel().clone(),
                blockchain: ctx.blockchain().clone(),
            };
            api.wire_private(&mut router);
            Some(Box::new(router))
        }
    }
}

use counter::{ADMIN_KEY, CounterService, TxIncrement, TxReset, TransactionResponse, CounterSchema};

fn init_harness() -> (TestHarness, HarnessApi) {
    let services: Vec<Box<Service>> = vec![Box::new(CounterService)];
    let harness = TestHarness::with_services(services).create();
    let api = harness.api();
    (harness, api)
}

fn inc_count(api: &HarnessApi, by: u64) -> TxIncrement {
    let (pubkey, key) = crypto::gen_keypair();
    // Create a presigned transaction
    let tx = TxIncrement::new(&pubkey, by, &key);

    let tx_info: TransactionResponse = api.post(ApiKind::Service("counter"), "count", &tx);
    assert_eq!(tx_info.tx_hash, tx.hash());
    tx
}

#[test]
fn test_inc_count() {
    let (mut harness, api) = init_harness();
    inc_count(&api, 5);
    harness.create_block();

    // Check that the user indeed is persisted by the service
    let counter: u64 = api.get(ApiKind::Service("counter"), "count");
    assert_eq!(counter, 5);
}

#[test]
fn test_inc_count_with_multiple_transactions() {
    let (mut harness, api) = init_harness();

    for _ in 0..100 {
        inc_count(&api, 1);
        inc_count(&api, 2);
        inc_count(&api, 3);
        inc_count(&api, 4);

        harness.create_block();
    }

    assert_eq!(harness.state().height(), Height(101));
    let counter: u64 = api.get(ApiKind::Service("counter"), "count");
    assert_eq!(counter, 1_000);
}

#[test]
fn test_inc_count_with_manual_tx_control() {
    let (mut harness, api) = init_harness();
    let tx_a = inc_count(&api, 5);
    let tx_b = inc_count(&api, 3);

    // Empty block
    harness.create_block_with_transactions(&[]);
    let counter: u64 = api.get(ApiKind::Service("counter"), "count");
    assert_eq!(counter, 0);

    harness.create_block_with_transactions(&[tx_b.hash()]);
    let counter: u64 = api.get(ApiKind::Service("counter"), "count");
    assert_eq!(counter, 3);

    harness.create_block_with_transactions(&[tx_a.hash()]);
    let counter: u64 = api.get(ApiKind::Service("counter"), "count");
    assert_eq!(counter, 8);
}

#[test]
fn test_private_api() {
    let (mut harness, api) = init_harness();
    inc_count(&api, 5);
    inc_count(&api, 3);

    harness.create_block();
    let counter: u64 = api.get(ApiKind::Service("counter"), "count");
    assert_eq!(counter, 8);

    let (pubkey, key) = crypto::gen_keypair_from_seed(&crypto::Seed::from_slice(
        &crypto::hash(b"correct horse battery staple")[..],
    ).unwrap());
    assert_eq!(pubkey, PublicKey::from_hex(ADMIN_KEY).unwrap());

    let tx = TxReset::new(&pubkey, &key);
    let tx_info: TransactionResponse = api.post_private(ApiKind::Service("counter"), "reset", &tx);
    assert_eq!(tx_info.tx_hash, tx.hash());

    harness.create_block();
    let counter: u64 = api.get(ApiKind::Service("counter"), "count");
    assert_eq!(counter, 0);
}

#[test]
fn test_probe() {
    let (mut harness, api) = init_harness();

    let tx = {
        let (pubkey, key) = crypto::gen_keypair();
        TxIncrement::new(&pubkey, 5, &key)
    };

    let snapshot = harness.probe(tx.clone());
    let schema = CounterSchema::new(&snapshot);
    assert_eq!(schema.count(), Some(5));
    // Verify that the patch has not been applied to the blockchain
    let counter: u64 = api.get(ApiKind::Service("counter"), "count");
    assert_eq!(counter, 0);

    let other_tx = {
        let (pubkey, key) = crypto::gen_keypair();
        TxIncrement::new(&pubkey, 3, &key)
    };

    let snapshot = harness.probe_all(txvec![&tx, &other_tx]);
    let schema = CounterSchema::new(&snapshot);
    assert_eq!(schema.count(), Some(8));

    // Posting a transaction is not enough to change the blockchain!
    let _: TransactionResponse = api.post(ApiKind::Service("counter"), "count", &tx);
    let snapshot = harness.probe(other_tx.clone());
    let schema = CounterSchema::new(&snapshot);
    assert_eq!(schema.count(), Some(3));

    harness.create_block();
    let snapshot = harness.probe(other_tx.clone());
    let schema = CounterSchema::new(&snapshot);
    assert_eq!(schema.count(), Some(8));
}

#[test]
fn test_duplicate_tx() {
    let (mut harness, api) = init_harness();

    let tx = inc_count(&api, 5);
    harness.create_block();
    let _: TransactionResponse = api.post(ApiKind::Service("counter"), "count", &tx);
    let _: TransactionResponse = api.post(ApiKind::Service("counter"), "count", &tx);
    harness.create_block();
    let counter: u64 = api.get(ApiKind::Service("counter"), "count");
    assert_eq!(counter, 5);
}

#[test]
#[should_panic(expected = "Duplicate transactions in probe")]
fn test_probe_duplicate_tx_panic() {
    let (mut harness, _) = init_harness();

    let tx = {
        let (pubkey, key) = crypto::gen_keypair();
        TxIncrement::new(&pubkey, 6, &key)
    };
    let snapshot = harness.probe_all(txvec![&tx, &tx]);
    drop(snapshot);
}

#[test]
fn test_probe_advanced() {
    let (mut harness, api) = init_harness();

    let tx = {
        let (pubkey, key) = crypto::gen_keypair();
        TxIncrement::new(&pubkey, 6, &key)
    };
    let other_tx = {
        let (pubkey, key) = crypto::gen_keypair();
        TxIncrement::new(&pubkey, 10, &key)
    };
    let admin_tx = {
        let (pubkey, key) = crypto::gen_keypair_from_seed(&crypto::Seed::from_slice(
            &crypto::hash(b"correct horse battery staple")[..],
        ).unwrap());
        assert_eq!(pubkey, PublicKey::from_hex(ADMIN_KEY).unwrap());

        TxReset::new(&pubkey, &key)
    };

    let snapshot = harness.probe(tx.clone());
    let schema = CounterSchema::new(&snapshot);
    assert_eq!(schema.count(), Some(6));
    // Check that data is not persisted
    let snapshot = harness.snapshot();
    let schema = CounterSchema::new(&snapshot);
    assert_eq!(schema.count(), None);

    // Check dependency of the resulting snapshot on tx ordering
    let snapshot = harness.probe_all(txvec![&tx, &admin_tx]);
    let schema = CounterSchema::new(&snapshot);
    assert_eq!(schema.count(), Some(0));
    let snapshot = harness.probe_all(txvec![&admin_tx, &tx]);
    let schema = CounterSchema::new(&snapshot);
    assert_eq!(schema.count(), Some(6));
    // Check that data is (still) not persisted
    let snapshot = harness.snapshot();
    let schema = CounterSchema::new(&snapshot);
    assert_eq!(schema.count(), None);

    api.send(other_tx);
    harness.create_block();
    let snapshot = harness.snapshot();
    let schema = CounterSchema::new(&snapshot);
    assert_eq!(schema.count(), Some(10));

    let snapshot = harness.probe(tx.clone());
    let schema = CounterSchema::new(&snapshot);
    assert_eq!(schema.count(), Some(16));
    // Check that data is not persisted
    let snapshot = harness.snapshot();
    let schema = CounterSchema::new(&snapshot);
    assert_eq!(schema.count(), Some(10));

    // Check dependency of the resulting snapshot on tx ordering
    let snapshot = harness.probe_all(txvec![&tx, &admin_tx]);
    let schema = CounterSchema::new(&snapshot);
    assert_eq!(schema.count(), Some(0));
    let snapshot = harness.probe_all(txvec![&admin_tx, &tx]);
    let schema = CounterSchema::new(&snapshot);
    assert_eq!(schema.count(), Some(6));
    // Check that data is (still) not persisted
    let snapshot = harness.snapshot();
    let schema = CounterSchema::new(&snapshot);
    assert_eq!(schema.count(), Some(10));
}

#[test]
fn test_probe_duplicate_tx() {
    //! Checks that committed transactions do not change the blockchain state when probed.

    let (mut harness, api) = init_harness();
    let tx = inc_count(&api, 5);

    let snapshot = harness.probe(tx.clone());
    let schema = CounterSchema::new(&snapshot);
    assert_eq!(schema.count(), Some(5));

    harness.create_block();

    let snapshot = harness.probe(tx.clone());
    let schema = CounterSchema::new(&snapshot);
    assert_eq!(schema.count(), Some(5));

    // Check the mixed case, when some probed transactions are committed and some are not
    let other_tx = inc_count(&api, 7);
    let snapshot = harness.probe_all(txvec![&tx, &other_tx]);
    let schema = CounterSchema::new(&snapshot);
    assert_eq!(schema.count(), Some(12));
}

#[test]
fn test_snapshot_comparison() {
    let (mut harness, api) = init_harness();

    let tx = {
        let (pubkey, key) = crypto::gen_keypair();
        TxIncrement::new(&pubkey, 5, &key)
    };
    harness
        .probe(tx.clone())
        .compare(harness.snapshot())
        .map(CounterSchema::new)
        .map(CounterSchema::count)
        .assert_before("Counter does not exist", Option::is_none)
        .assert_after("Counter has been set", |&c| c == Some(5));

    api.send(tx);
    harness.create_block();

    let other_tx = {
        let (pubkey, key) = crypto::gen_keypair();
        TxIncrement::new(&pubkey, 3, &key)
    };
    harness
        .probe(other_tx.clone())
        .compare(harness.snapshot())
        .map(CounterSchema::new)
        .map(CounterSchema::count)
        .map(|&c| c.unwrap())
        .assert("Counter has increased", |&old, &new| new == old + 3);
}

#[test]
#[should_panic(expected = "Counter has increased")]
fn test_snapshot_comparison_panic() {
    let (mut harness, api) = init_harness();

    let tx = {
        let (pubkey, key) = crypto::gen_keypair();
        TxIncrement::new(&pubkey, 5, &key)
    };

    api.send(tx.clone());
    harness.create_block();

    // The assertion fails because the transaction is already committed by now
    harness
        .probe(tx.clone())
        .compare(harness.snapshot())
        .map(CounterSchema::new)
        .map(CounterSchema::count)
        .map(|&c| c.unwrap())
        .assert("Counter has increased", |&old, &new| new == old + tx.by());
}

#[test]
fn test_explorer_blocks() {
    use exonum::blockchain::Block;
    use exonum::helpers::Height;

    let (mut harness, api) = init_harness();

    let blocks: Vec<Block> = api.get(ApiKind::Explorer, "v1/blocks?count=10");
    assert_eq!(blocks.len(), 1);
    assert_eq!(blocks[0].height(), Height(0));
    assert_eq!(*blocks[0].prev_hash(), crypto::Hash::default());

    // Check empty block creation
    harness.create_block();

    let blocks: Vec<Block> = api.get(ApiKind::Explorer, "v1/blocks?count=10");
    assert_eq!(blocks.len(), 2);
    assert_eq!(blocks[0].height(), Height(1));
    assert_eq!(*blocks[0].prev_hash(), blocks[1].hash());
    assert_eq!(blocks[0].tx_count(), 0);
    assert_eq!(blocks[1].height(), Height(0));
    assert_eq!(*blocks[1].prev_hash(), crypto::Hash::default());

    let blocks: Vec<Block> = api.get(
        ApiKind::Explorer,
        "v1/blocks?count=10&skip_empty_blocks=true",
    );
    assert_eq!(blocks.len(), 0);

    let tx = {
        let (pubkey, key) = crypto::gen_keypair();
        TxIncrement::new(&pubkey, 5, &key)
    };
    harness.api().send(tx.clone());
    harness.create_block(); // height == 2

    let blocks: Vec<Block> = api.get(ApiKind::Explorer, "v1/blocks?count=10");
    assert_eq!(blocks.len(), 3);
    assert_eq!(blocks[0].height(), Height(2));
    assert_eq!(*blocks[0].prev_hash(), blocks[1].hash());
    assert_eq!(blocks[0].tx_count(), 1);
    assert_eq!(*blocks[0].tx_hash(), tx.hash());

    let blocks: Vec<Block> = api.get(
        ApiKind::Explorer,
        "v1/blocks?count=10&skip_empty_blocks=true",
    );
    assert_eq!(blocks.len(), 1);
    assert_eq!(blocks[0].height(), Height(2));

    harness.create_block(); // height == 3
    harness.create_block(); // height == 4

    let blocks: Vec<Block> = api.get(
        ApiKind::Explorer,
        "v1/blocks?count=10&skip_empty_blocks=true",
    );
    assert_eq!(blocks.len(), 1);
    assert_eq!(blocks[0].height(), Height(2));

    let tx = {
        let (pubkey, key) = crypto::gen_keypair();
        TxIncrement::new(&pubkey, 5, &key)
    };
    harness.api().send(tx.clone());
    harness.create_block(); // height == 5

    // Check block filtering
    let blocks: Vec<Block> = api.get(
        ApiKind::Explorer,
        "v1/blocks?count=3&skip_empty_blocks=true",
    );
    assert_eq!(blocks.len(), 1);
    assert_eq!(blocks[0].height(), Height(5));
    let blocks: Vec<Block> = api.get(
        ApiKind::Explorer,
        "v1/blocks?count=4&skip_empty_blocks=true",
    );
    assert_eq!(blocks.len(), 2);
    assert_eq!(blocks[0].height(), Height(5));
    assert_eq!(blocks[1].height(), Height(2));

    // Check `latest` param
    let blocks: Vec<Block> = api.get(
        ApiKind::Explorer,
        "v1/blocks?count=10&skip_empty_blocks=true&latest=4",
    );
    assert_eq!(blocks.len(), 1);
    assert_eq!(blocks[0].height(), Height(2));
}

#[test]
fn test_explorer_single_block() {
    use std::collections::HashSet;
    use exonum::explorer::BlockInfo;
    use exonum::helpers::Height;

    let services: Vec<Box<Service>> = vec![Box::new(CounterService)];
    let mut harness = TestHarness::with_services(services).validators(4).create();
    let api = harness.api();

    assert_eq!(harness.state().majority_count(), 3);

    let info: BlockInfo = api.get(ApiKind::Explorer, "v1/blocks/0");
    assert_eq!(info.block.height(), Height(0));
    assert_eq!(*info.block.prev_hash(), crypto::Hash::default());
    assert_eq!(info.txs, vec![]);

    let tx = {
        let (pubkey, key) = crypto::gen_keypair();
        TxIncrement::new(&pubkey, 5, &key)
    };
    harness.api().send(tx.clone());
    harness.create_block(); // height == 1

    let info: BlockInfo = api.get(ApiKind::Explorer, "v1/blocks/1");
    assert_eq!(info.block.height(), Height(1));
    assert_eq!(info.block.tx_count(), 1);
    assert_eq!(*info.block.tx_hash(), tx.hash());
    assert_eq!(info.txs, vec![tx.hash()]);

    let mut validators = HashSet::new();
    for precommit in &info.precommits {
        assert_eq!(precommit.height(), Height(1));
        assert_eq!(*precommit.block_hash(), info.block.hash());
        let pk = harness
            .state()
            .consensus_public_key_of(precommit.validator())
            .expect("Cannot find validator id");
        assert!(precommit.verify_signature(&pk));
        validators.insert(precommit.validator());
    }

    assert!(validators.len() >= harness.state().majority_count());
}

#[test]
fn test_system_transaction() {
    use exonum::blockchain::Transaction;
    use exonum::explorer::{BlockInfo, TxInfo as CommittedTxInfo};
    use exonum::helpers::Height;

    // Analogs of structures defined by the system API handler.
    #[derive(Deserialize)]
    struct MemPoolTxInfo {
        content: serde_json::Value,
    }

    #[derive(Deserialize)]
    #[serde(tag = "type")]
    enum TxInfo {
        Unknown,
        MemPool(MemPoolTxInfo),
        Committed(CommittedTxInfo),
    }


    let services: Vec<Box<Service>> = vec![Box::new(CounterService)];
    let mut harness = TestHarness::with_services(services).validators(4).create();
    let api = harness.api();

    let tx = {
        let (pubkey, key) = crypto::gen_keypair();
        TxIncrement::new(&pubkey, 5, &key)
    };

    let info: TxInfo = api.get_err(
        ApiKind::System,
        &format!("v1/transactions/{}", &tx.hash().to_string()),
    );
    match info {
        TxInfo::Unknown => {}
        _ => panic!("Transaction should be unknown to the node"),
    }

    api.send(tx.clone());
    harness.poll_events();

    let info: TxInfo = api.get(
        ApiKind::System,
        &format!("v1/transactions/{}", &tx.hash().to_string()),
    );
    if let TxInfo::MemPool(info) = info {
        assert_eq!(info.content, tx.info());
    } else {
        panic!("Transaction should be in the mempool");
    }

    harness.create_block();
    let info: TxInfo = api.get(
        ApiKind::System,
        &format!("v1/transactions/{}", &tx.hash().to_string()),
    );
    if let TxInfo::Committed(info) = info {
        assert_eq!(info.content, tx.info());
        assert_eq!(info.location.block_height(), Height(1));
        assert_eq!(info.location.position_in_block(), 0);

        let block: BlockInfo = api.get(ApiKind::Explorer, "v1/blocks/1");
        let block = block.block;
        assert!(
            info.proof_to_block_merkle_root
                .validate(*block.tx_hash(), u64::from(block.tx_count()))
                .is_ok()
        );
    } else {
        panic!("Transaction should be committed");
    }
}<|MERGE_RESOLUTION|>--- conflicted
+++ resolved
@@ -1,11 +1,7 @@
 #[macro_use]
 extern crate exonum;
-<<<<<<< HEAD
 #[macro_use]
-extern crate exonum_harness;
-=======
 extern crate exonum_testkit;
->>>>>>> 70b1967e
 extern crate serde;
 #[macro_use]
 extern crate serde_derive;
